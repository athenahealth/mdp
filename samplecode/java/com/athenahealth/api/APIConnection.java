/*
 *    Copyright 2014 athenahealth, Inc.
 *
 *   Licensed under the Apache License, Version 2.0 (the "License"); you
 *   may not use this file except in compliance with the License.  You
 *   may obtain a copy of the License at
 *
 *       http://www.apache.org/licenses/LICENSE-2.0
 *
 *   Unless required by applicable law or agreed to in writing, software
 *   distributed under the License is distributed on an "AS IS" BASIS,
 *   WITHOUT WARRANTIES OR CONDITIONS OF ANY KIND, either express or
 *   implied.  See the License for the specific language governing
 *   permissions and limitations under the License.
 */
package com.athenahealth.api;

import java.util.Collections;
import java.util.Map;
import java.util.regex.Pattern;

import javax.net.ssl.HttpsURLConnection;
import javax.net.ssl.SSLSocketFactory;

import java.util.HashMap;
import java.util.List;
import java.util.Locale;
import java.net.URL;
import java.net.URLEncoder;
import java.nio.charset.Charset;
import java.net.HttpURLConnection;
import java.net.MalformedURLException;
import java.io.BufferedReader;
import java.io.InputStreamReader;
import java.io.OutputStreamWriter;
import java.io.UnsupportedEncodingException;
import java.io.Writer;
import java.io.IOException;
import org.apache.commons.codec.binary.Base64;
import org.json.JSONObject;
import org.json.JSONArray;
import org.json.JSONException;

/**
 * This class abstracts away the HTTP connection and basic authentication from API calls.
 *
 * When an object of this class is constructed, it attempts to authenticate (using basic
 * authentication) using the key, secret, and version specified.  It stores the access token for
 * later use.
 *
 * Whenever any of the HTTP request methods are called (GET, POST, etc.), the arguments are
 * converted into the proper form for the request.  The result is decoded from JSON and returned as
 * either a JSONObject or JSONArray.
 *
 * The HTTP request methods each have three signatures corresponding to common ways of making
 * requests: (1) just a URL, (2) URL with parameters, (3) URL with parameters and headers.  Each of
 * these methods prepends the specified API version to the URL.  If the practice ID is set, it is
 * also added.
 *
 * If an API call returns 401 Not Authorized, a new access token is obtained and the request is
 * retried.
 */
public class APIConnection {
	private String key;
	private String secret;
	private String version;
	private String practiceid;
	private String base_url;
	private String token;
	private Charset httpAuthEncoding = Charset.forName("UTF-8");

	/**
	 * Optional customized SSLSocketFactory.
	 */
	private SSLSocketFactory _sslSocketFactory;
	private int _socketConnectTimeout =  5 * 1000;
	private int _socketReadTimeout    = 20 * 2000;

	// http://stackoverflow.com/q/507602
	private static final Map<String, String> auth_prefixes;
	static {
		Map<String, String> tempMap = new HashMap<String, String>();
		tempMap.put("v1", "/oauth");
		tempMap.put("preview1", "/oauthpreview");
		tempMap.put("openpreview1", "/oauthopenpreview");
		auth_prefixes = Collections.unmodifiableMap(tempMap);
	}

	/**
	 * Connect to the specified API version using key and secret.
	 *
	 * @param version API version to access
	 * @param key     client key (also known as ID)
	 * @param secret  client secret
	 *
	 * @throws AthenahealthException If there is a problem connecting to the service or authenticating with it.
	 */
	public APIConnection(String version, String key, String secret) throws AthenahealthException {
		this(version, key, secret, "");
	}

	/**
	 * Connect to the specified API version using key and secret.
	 *
	 * @param version    API version to access
	 * @param key        client key (also known as ID)
	 * @param secret     client secret
	 * @param practiceid practice ID to use
     *
     * @throws AthenahealthException If there is a problem connecting to the service or authenticating with it.
	 */
	public APIConnection(String version, String key, String secret, String practiceid) throws AthenahealthException {
	    if(!auth_prefixes.containsKey(version))
	        throw new IllegalArgumentException("Unknown version: " + version);

	    this.version = version;
		this.key = key;
		this.secret = secret;
		this.practiceid = practiceid;
		this.base_url = "https://api.athenahealth.com";
	}

	/**
	 * Sets the base URL for athenanet.
	 *
	 * @param baseURL The base URL for contacting athenanet.
	 */
	public void setBaseURL(String baseURL)
	{
	    // Remove any trailing slashes
	    if(null != baseURL)
	        while(baseURL.endsWith("/"))
	            baseURL = baseURL.substring(0, baseURL.length() - 1);

	    base_url = baseURL;
	}

    /**
     * Gets the base URL for athenanet.
     *
     * @return The base URL for contacting athenanet.
     */
	public String getBaseURL()
	{
	    return base_url;
	}

	/**
	 * Sets a custom {@link SSLSocketFactory} to be used with this connection.
	 * Allows a client to customize the various protocols and ciphers used,
	 * as well as providing a client TLS certificate if necessary for mutual
	 * authentication.
     *
	 * @param ssf The SSLSocketFactory to use for connections.
	 */
	public void setSSLSocketFactory(SSLSocketFactory ssf) {
	    _sslSocketFactory = ssf;
	}

    /**
     * Gets the custom {@link SSLSocketFactory} being used with this connection.
     *
     * @param The SSLSocketFactory to use for connections, or <code>null</code>
     *        if no customized SSLSocketFactory has been configured for use.
     */
	public SSLSocketFactory getSSLSocketFactory() {
	    return _sslSocketFactory;
	}

	/**
	 * Sets the socket connection timeout for API connections.
	 * A timeout of zero (0) means "wait indefinitely".
	 *
	 * @param timeout The socket connection timeout, in ms.
	 */
	public void setSocketConnectTimeout(int timeout) {
	    _socketConnectTimeout = timeout;
	}

	/**
     * Gets the socket connection timeout for API connections.
     * A timeout of zero (0) means "wait indefinitely".
     *
     * @return The socket connection timeout, in ms.
     */
	public int getSocketConnectTimeout() {
	    return _socketConnectTimeout;
	}

	/**
     * Sets the socket read timeout for API connections.
     * A timeout of zero (0) means "wait indefinitely".
     *
     * @param timeout The socket connection timeout, in ms.
     */
    public void setSocketReadTimeout(int timeout) {
        _socketReadTimeout = timeout;
    }

    /**
     * Gets the socket read timeout for API connections.
     * A timeout of zero (0) means "wait indefinitely".
     *
     * @return The socket connection timeout, in ms.
     */
    public int getSocketReadTimeout() {
        return _socketReadTimeout;
    }

    /**
     * Set the character encoding to use when preparing HTTP authentication
     * credentials using base64 encoding. The default is UTF-8, as per
     * athenaNET's documentation.
     *
     * @param encoding The character encoding to use.
     */
    public void setHTTPAuthEncoding(Charset encoding) {
        if(null == encoding)
            throw new IllegalArgumentException("Encoding must not be null");

        httpAuthEncoding = encoding;
    }

    /**
     * Set the character encoding to use when preparing HTTP authentication
     * credentials using base64 encoding. The default is UTF-8, as per
     * athenaNET's documentation.
     *
     * @param encoding The character encoding to use.
     */
    public void setHTTPAuthEncoding(String encoding) {
        setHTTPAuthEncoding(Charset.forName(encoding));
    }

    /**
     * Get the character encoding that will be used when preparing HTTP
     * authentication credentials using base64 encoding.
     * The default is UTF-8, as per athenaNET's documentation.
     *
     * @param encoding The character encoding to use.
     */
    public Charset getHTTPAuthEncoding() {
        return httpAuthEncoding;
    }

    private HttpURLConnection openConnection(URL url) throws IOException {
        HttpURLConnection conn = (HttpURLConnection) url.openConnection();
        if(conn instanceof HttpsURLConnection) {
            SSLSocketFactory ssf = getSSLSocketFactory();
            if(null != ssf)
                ((HttpsURLConnection)conn).setSSLSocketFactory(ssf);
        }

        conn.setConnectTimeout(getSocketConnectTimeout());
        conn.setReadTimeout(getSocketReadTimeout());

        return conn;
	}

	/**
	 * Authenticate to the athenahealth API service.
	 */
	public void authenticate() throws AthenahealthException {
	    BufferedReader rd = null;
	    Writer wr = null;
	    try {
	        // The URL to authenticate to is determined by the version of the API specified at
	        // construction.
	        URL url = new URL(path_join(getBaseURL(), auth_prefixes.get(version), "/token"));
	        HttpURLConnection conn = openConnection(url);
	        conn.setRequestMethod("POST");

<<<<<<< HEAD
	        String auth = Base64.encodeBase64String((key + ":" + secret).getBytes(getHTTPAuthEncoding()));
=======
	        String auth = Base64.encodeBase64String((key + ":" + secret).getBytes("UTF-8"));
>>>>>>> 93d23efd
	        conn.setRequestProperty("Authorization", "Basic " + auth);

	        conn.setDoOutput(true);

	        wr = new OutputStreamWriter(conn.getOutputStream(), "UTF-8");
	        wr.write(urlencode(Collections.singletonMap("grant_type", "client_credentials")));
	        wr.flush();
	        wr.close();

	        int responseCode = conn.getResponseCode();
	        if(503 == responseCode)
	            throw new UnavailableException(conn.getResponseMessage());

	        ResponseInfo info = getResponseInfo(conn, "UTF-8");

            rd = new BufferedReader(new InputStreamReader(conn.getInputStream(), info.getCharset()));
	        StringBuilder sb = new StringBuilder();
	        String line;
	        while ((line = rd.readLine()) != null) {
	            sb.append(line);
	        }
	        rd.close();

	        JSONObject response = new JSONObject(sb.toString());
	        token = response.get("access_token").toString();
	    }
        catch (MalformedURLException mue)
        {
            throw new AuthenticationException("Error authenticating with server", mue);
        }
	    catch (IOException ioe)
	    {
	        throw new AuthenticationException("Error authenticating with server", ioe);
	    }
	    finally
	    {
            if(null != wr) try { wr.close(); }
            catch (IOException ioe) { ioe.printStackTrace(); }

            if(null != rd) try { rd.close(); }
	        catch (IOException ioe) { ioe.printStackTrace(); }
	    }
	}

	private final Pattern PATH_SEPARATORS = Pattern.compile("^/+|/+$");

	/**
	 * Join arguments into a valid path.
	 *
	 * @param args parts of the path to join
	 * @return the joined path
	 */
	private String path_join(String ... args) {
		StringBuilder sb = new StringBuilder();
		boolean first = true;
		for (String arg : args) {
		    String current = PATH_SEPARATORS.matcher(arg).replaceAll("");

			// Skip empty strings
			if (current.isEmpty()) {
				continue;
			}

			if (first) {
				first = false;
			}
			else {
				sb.append("/");
			}

			sb.append(current);
		}

		return sb.toString();
	}

	/**
	 * Convert parameters into a URL query string.
	 *
	 * @param parameters keys and values to encode
	 * @return the query string
	 */
	private String urlencode(Map<?, ?> parameters) {
		StringBuilder sb = new StringBuilder();
		boolean first = true;

		try {
		    for (Map.Entry<?,?> pair : parameters.entrySet()) {
		        String k = pair.getKey().toString();
		        String v = String.valueOf(pair.getValue());

		        if (first) {
		            first = false;
		        }
		        else {
		            sb.append("&");
		        }
                sb.append(URLEncoder.encode(k, "UTF-8"))
                  .append('=')
                  .append(URLEncoder.encode(v, "UTF-8"))
                  ;
		    }
		} catch (UnsupportedEncodingException uee) {
		    throw new InternalError("Java suddenly does not support UTF-8 character encoding");
		}

		return sb.toString();
	}


	/**
	 * Make the API call.
	 *
	 * This method abstracts away the connection, streams, and readers necessary to make an HTTP
	 * request.  It also adds in the Authorization header and token.
	 *
	 * @param verb       HTTP method to use
	 * @param path       URI to find
	 * @param parameters key-value pairs of request parameters
	 * @param headers    key-value pairs of request headers
	 * @param secondcall true if this is the retried request
	 * @return the JSON-decoded response
	 *
	 * @throws AthenahealthException If there is an error making the call.
	 *                               API-level errors are reported in the return-value.
	 */
	private Object call(String verb, String path, Map<String, String> parameters, Map<String, String> headers, boolean secondcall) throws AthenahealthException {
	    Writer wr = null;
	    BufferedReader rd = null;
	    try {
	        // Join up a url and open a connection
	        URL url = new URL(path_join(getBaseURL(), version, practiceid, path));
            HttpURLConnection conn = openConnection(url);
	        conn.setRequestMethod(verb);

	        conn.setRequestProperty("Content-Type",  "application/x-www-form-urlencoded; charset=UTF-8");

	        // Set the Authorization header using the token, then do the rest of the headers
	        conn.setRequestProperty("Authorization", "Bearer " + token);
	        if (headers != null) {
	            for (Map.Entry<String, String> pair : headers.entrySet()) {
	                conn.setRequestProperty(pair.getKey(), pair.getValue());
	            }
	        }

	        // Set the request parameters, if there are any
	        if (parameters != null) {
	            conn.setDoOutput(true);
	            wr = new OutputStreamWriter(conn.getOutputStream(), "UTF-8");
	            wr.write(urlencode(parameters));
	            wr.flush();
	            wr.close();
	        }

	        // If we get a 401, retry once
	        if (conn.getResponseCode() == 401 && !secondcall) {
	            authenticate();
	            return call(verb, path, parameters, headers, true);
	        }

	        ResponseInfo info = getResponseInfo(conn, "UTF-8");

	        String contentType = info.getContentType();

            // The API response is in the input stream on success and the error stream on failure.
	        try {
	            rd = new BufferedReader(new InputStreamReader(conn.getInputStream(), info.getCharset()));
	        }
	        catch (IOException e) {
	            rd = new BufferedReader(new InputStreamReader(conn.getErrorStream(), info.getCharset()));
	        }
	        StringBuilder sb = new StringBuilder();
	        String line;
	        while ((line = rd.readLine()) != null) {
	            sb.append(line);
	        }
	        rd.close();

            String rawResponse = sb.toString();

            if(503 == conn.getResponseCode())
	            throw new AthenahealthException("Service Temporarily Unavailable: " + rawResponse);

            if(null == contentType)
                throw new AthenahealthException("Expected application/json response, got <null> instead.");

            if(!"application/json".equals(contentType))
                throw new AthenahealthException("Expected application/json response, got "
                                                + contentType + " instead."
                                                + " Content=" + rawResponse);

	        // If it won't parse as an object, it'll parse as an array.
	        Object response;
	        try {
	            response = new JSONObject(rawResponse);
	        }
	        catch (JSONException e) {
	            try {
	                response = new JSONArray(rawResponse);
	            }
	            catch (JSONException e2)
	            {
	                if(Boolean.getBoolean("com.athenahealth.api.dump-response-on-JSON-error"))
	                {
	                    System.err.println("Server response code: " + conn.getResponseCode());
	                    Map<String,List<String>> responseHeaders = conn.getHeaderFields();
	                    for(Map.Entry<String,List<String>> header : responseHeaders.entrySet())
	                        for(String value : header.getValue())
	                        {
	                            if(null == header.getKey() || "".equals(header.getKey()))
	                                System.err.println("Status: " + value);
	                            else
	                                System.err.println(header.getKey() + "=" + value);
	                        }
	                }
	                throw new AthenahealthException("Cannot parse response from server as JSONObject or JSONArray: " + rawResponse, e2);
	            }
	        }

	        return response;
	    }
	    catch (MalformedURLException mue)
	    {
	        throw new AthenahealthException("Invalid URL", mue);
	    }
        catch (IOException ioe)
        {
            throw new AthenahealthException("I/O error during call", ioe);
        }
        finally
        {
            if(null != wr) try { wr.close(); }
            catch (IOException ioe) { ioe.printStackTrace(); }

            if(null != rd) try { rd.close(); }
            catch (IOException ioe) { ioe.printStackTrace(); }
        }
	}

	private static class ResponseInfo
	{
	    String contentType;
	    String charset;

	    ResponseInfo(String contentType, String charset) {
	        this.contentType = contentType;
	        this.charset = charset;
	    }
	    
	    public String getContentType() { return contentType; }
	    public String getCharset() { return charset; }
	    
	    @Override
	    public String toString() {
	        return "{ contentType=" + getContentType() + ", charset=" + getCharset() + " }";
	    }
	}

	private ResponseInfo getResponseInfo(HttpURLConnection conn, String defaultCharset)
	{
	    String contentType = conn.getContentType();
        String charset = defaultCharset;

	    int pos = contentType.indexOf(';');
	    if(pos >= 0) {
	        // Use of Locale.US here is justified, since the content-type
	        // header should only contain ASCII characters.
	        String lowerContentType = contentType.toLowerCase(Locale.US);
	        String charsetParameter = "charset=";
	        int charsetParameterLength = charsetParameter.length();
	        int charsetPos = lowerContentType.indexOf(charsetParameter);
	        if(charsetPos >= 0) {
	            int len = charsetPos + charsetParameterLength;
	            int end = lowerContentType.indexOf(' ', len);
	            // Use original contentType to get original capitalization
	            if(end < 0)
	                charset = contentType.substring(len);
	            else
	                charset = contentType.substring(len, end);
	        }
	        contentType = contentType.substring(0, pos).trim();
	    }
	    
	    return new ResponseInfo(contentType, charset);
	}

    @SuppressWarnings("unused")
    private void dumpHeaders(HttpURLConnection conn)
    {
        for(Map.Entry<String,List<String>> entry : conn.getHeaderFields().entrySet())
        {
            System.out.print("Header [");
            if(null == entry.getKey()) // This is the HTTP response line
                System.out.print("Response");
            else
                System.out.print(entry.getKey());

            System.out.print("]=");
            boolean first = true;
            for(String value : entry.getValue()) {
                if(first) first = false;
                else System.out.print(",");
                System.out.print("[");
                System.out.print(value);
                System.out.print("]");
            }
            System.out.println();
        }
    }

	/**
	 * Perform a GET request.
	 *
	 * @param path URI to access
	 * @return the JSON-decoded response
	 *
     * @throws AthenahealthException If there is an error making the call.
     *                               API-level errors are reported in the return-value.
	 */
	public Object GET(String path) throws AthenahealthException {
		return GET(path, null, null);
	}

	/**
	 * Perform a GET request.
	 *
	 * @param path       URI to access
	 * @param parameters the request parameters
	 * @return the JSON-decoded response
	 *
     * @throws AthenahealthException If there is an error making the call.
     *                               API-level errors are reported in the return-value.
	 */
	public Object GET(String path, Map<String, String> parameters) throws AthenahealthException {
		return GET(path, parameters, null);
	}

	/**
	 * Perform a GET request.
	 *
	 * @param path       URI to access
	 * @param parameters the request parameters
	 * @param headers    the request headers
	 * @return the JSON-decoded response
	 *
     * @throws AthenahealthException If there is an error making the call.
     *                               API-level errors are reported in the return-value.
	 */
	public Object GET(String path, Map<String, String> parameters, Map<String, String> headers) throws AthenahealthException {
		String query = "";
		if (parameters != null) {
			query = "?" + urlencode(parameters);
		}
		return call("GET", path + query, null, headers, false);
	}


	/**
	 * Perform a POST request.
	 *
	 * @param path URI to access
	 * @return the JSON-decoded response
	 *
     * @throws AthenahealthException If there is an error making the call.
     *                               API-level errors are reported in the return-value.
	 */
	public Object POST(String path) throws AthenahealthException {
		return POST(path, null, null);
	}

	/**
	 * Perform a POST request.
	 *
	 * @param path       URI to access
	 * @param parameters the request parameters
	 * @return the JSON-decoded response
	 *
     * @throws AthenahealthException If there is an error making the call.
     *                               API-level errors are reported in the return-value.
	 */
	public Object POST(String path, Map<String, String> parameters) throws AthenahealthException {
		return POST(path, parameters, null);
	}

	/**
	 * Perform a POST request.
	 *
	 * @param path       URI to access
	 * @param parameters the request parameters
	 * @param headers    the request headers
	 * @return the JSON-decoded response
	 *
     * @throws AthenahealthException If there is an error making the call.
     *                               API-level errors are reported in the return-value.
	 */
	public Object POST(String path, Map<String, String> parameters, Map<String, String> headers) throws AthenahealthException {
		return call("POST", path, parameters, headers, false);
	}


	/**
	 * Perform a PUT request.
	 *
	 * @param path URI to access
	 * @return the JSON-decoded response
	 *
     * @throws AthenahealthException If there is an error making the call.
     *                               API-level errors are reported in the return-value.
	 */
	public Object PUT(String path) throws AthenahealthException {
		return PUT(path, null, null);
	}

	/**
	 * Perform a PUT request.
	 *
	 * @param path       URI to access
	 * @param parameters the request parameters
	 * @return the JSON-decoded response
	 *
     * @throws AthenahealthException If there is an error making the call.
     *                               API-level errors are reported in the return-value.
	 */
	public Object PUT(String path, Map<String, String> parameters) throws AthenahealthException {
		return PUT(path, parameters, null);
	}

	/**
	 * Perform a PUT request.
	 *
	 * @param path       URI to access
	 * @param parameters the request parameters
	 * @param headers    the request headers
	 * @return the JSON-decoded response
	 *
     * @throws AthenahealthException If there is an error making the call.
     *                               API-level errors are reported in the return-value.
	 */
	public Object PUT(String path, Map<String, String> parameters, Map<String, String> headers) throws AthenahealthException {
		return call("PUT", path, parameters, headers, false);
	}


	/**
	 * Perform a DELETE request.
	 *
	 * @param path URI to access
	 * @return the JSON-decoded response
	 *
     * @throws AthenahealthException If there is an error making the call.
     *                               API-level errors are reported in the return-value.
	 */
	public Object DELETE(String path) throws AthenahealthException {
		return DELETE(path, null, null);
	}

	/**
	 * Perform a DELETE request.
	 *
	 * @param path       URI to access
	 * @param parameters the request parameters
	 * @return the JSON-decoded response
	 *
     * @throws AthenahealthException If there is an error making the call.
     *                               API-level errors are reported in the return-value.
	 */
	public Object DELETE(String path, Map<String, String> parameters) throws AthenahealthException {
		return DELETE(path, parameters, null);
	}

	/**
	 * Perform a DELETE request.
	 *
	 * @param path       URI to access
	 * @param parameters the request parameters
	 * @param headers    the request headers
	 * @return the JSON-decoded response
	 *
     * @throws AthenahealthException If there is an error making the call.
     *                               API-level errors are reported in the return-value.
	 */
	public Object DELETE(String path, Map<String, String> parameters, Map<String, String> headers) throws AthenahealthException {
		String query = "";
		if (parameters != null) {
			query = "?" + urlencode(parameters);
		}
		return call("DELETE", path + query, null, headers, false);
	}

	/**
	 * Returns the current access token
	 *
	 * @return the access token
	 */
	public String getToken() {
		return token;
	}

	/**
	 * Set the practice ID to use for requests.
	 *
	 * @param practiceid the new practiceid
	 */
	public void setPracticeID(String practiceid) {
		this.practiceid = practiceid;
	}

	/**
	 * Returns the practice ID currently in use.
	 *
	 * @return the practice ID
	 */
	public String getPracticeID() {
		return this.practiceid;
	}
}<|MERGE_RESOLUTION|>--- conflicted
+++ resolved
@@ -270,11 +270,8 @@
 	        HttpURLConnection conn = openConnection(url);
 	        conn.setRequestMethod("POST");
 
-<<<<<<< HEAD
 	        String auth = Base64.encodeBase64String((key + ":" + secret).getBytes(getHTTPAuthEncoding()));
-=======
-	        String auth = Base64.encodeBase64String((key + ":" + secret).getBytes("UTF-8"));
->>>>>>> 93d23efd
+
 	        conn.setRequestProperty("Authorization", "Basic " + auth);
 
 	        conn.setDoOutput(true);
@@ -523,10 +520,10 @@
 	        this.contentType = contentType;
 	        this.charset = charset;
 	    }
-	    
+
 	    public String getContentType() { return contentType; }
 	    public String getCharset() { return charset; }
-	    
+
 	    @Override
 	    public String toString() {
 	        return "{ contentType=" + getContentType() + ", charset=" + getCharset() + " }";
@@ -557,7 +554,7 @@
 	        }
 	        contentType = contentType.substring(0, pos).trim();
 	    }
-	    
+
 	    return new ResponseInfo(contentType, charset);
 	}
 
